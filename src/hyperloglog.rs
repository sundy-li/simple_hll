//! # HyperLogLog
//!
//! `hyperloglog` port from [redis's implementation](https://github.com/redis/redis/blob/4930d19e70c391750479951022e207e19111eb55/src/hyperloglog.c)
//! Some codes are borrowed from:
//! 1. https://github.com/crepererum/pdatastructs.rs/blob/3997ed50f6b6871c9e53c4c5e0f48f431405fc63/src/hyperloglog.rs
//! 2. https://github.com/apache/arrow-datafusion/blob/f203d863f5c8bc9f133f6dd9b2e34e57ac3cdddc/datafusion/physical-expr/src/aggregate/hyperloglog.rs

use std::hash::{Hash, Hasher};
use ahash::AHasher;

/// By default, we use 2**14 registers like redis
const DEFAULT_P: usize = 14_usize;

/// Note: We don't make HyperLogLog as static struct by keeping `PhantomData<T>`
/// Callers should take care of its hash function to be unchanged.
/// P is the bucket number, must be [4, 18]
/// Q = 64 - P
/// Register num is 1 << P
#[derive(Clone, Debug, Eq, PartialEq)]
<<<<<<< HEAD
pub struct HyperLogLog<H, const P: usize = DEFAULT_P> {
=======
#[cfg_attr(feature = "mem_dbg", derive(mem_dbg::MemSize, mem_dbg::MemDbg))]
pub struct HyperLogLog<const P: usize = DEFAULT_P> {
>>>>>>> 1da867cb
    pub(crate) registers: Vec<u8>,
    _hasher: std::marker::PhantomData<H>,
}

impl<const P: usize> Default for HyperLogLog<AHasher, P> {
    fn default() -> Self {
        Self::new()
    }
}

impl<H: Default + Hasher, const P: usize> HyperLogLog<H, P> {
    /// note that this method should not be invoked in untrusted environment
    pub fn new() -> Self {
        assert!(
            (P >= 4) & (P <= 18),
            "P ({}) must be larger or equal than 4 and smaller or equal than 18",
            P
        );

        Self {
            registers: vec![0; 1 << P],
            _hasher: std::marker::PhantomData,
        }
    }

    pub fn with_registers(registers: Vec<u8>) -> Self {
        assert_eq!(registers.len(), Self::number_registers());

        Self { registers, _hasher: std::marker::PhantomData }
    }

    /// Adds an hash to the HyperLogLog.
    /// hash value is dertermined by caller
    #[inline]
    pub fn add_hash(&mut self, hash: u64) {
        let index = (hash & Self::register_mask()) as usize;
        let one_position = ((hash >> P) | (1_u64 << Self::q())).trailing_zeros() + 1;
        self.registers[index] = self.registers[index].max(one_position as u8);
    }

    /// Adds an object to the HyperLogLog.
    /// Though we could pass different types into this method, caller should notice that
    pub fn add_object<T: Hash>(&mut self, obj: &T) {
        let mut hasher = H::default();
        obj.hash(&mut hasher);
        let hash = hasher.finish();
        self.add_hash(hash);
    }

    /// Merge the other [`HyperLogLog`] into this one
    pub fn merge(&mut self, other: &Self) {
        for i in 0..self.registers.len() {
            self.registers[i] = self.registers[i].max(other.registers[i]);
        }
    }

    /// Get the register histogram (each value in register index into
    /// the histogram
    #[inline]
    fn get_histogram(&self) -> [u32; 64] {
        let mut histogram = [0; 64];
        // hopefully this can be unrolled
        for r in &self.registers {
            histogram[*r as usize] += 1;
        }
        histogram
    }

    /// Guess the number of unique elements seen by the HyperLogLog.
    #[inline]
    pub fn count(&self) -> usize {
        let histogram = self.get_histogram();
        let m = Self::number_registers() as f64;
        let q = Self::q();
        let mut z = m * hll_tau((m - histogram[q + 1] as f64) / m);
        for i in histogram[1..=q].iter().rev() {
            z += *i as f64;
            z *= 0.5;
        }
        z += m * hll_sigma(histogram[0] as f64 / m);

        (0.5 / 2_f64.ln() * m * m / z).round() as usize
    }

    #[inline]
    fn q() -> usize {
        64 - P
    }

    #[inline]
    fn register_mask() -> u64 {
        Self::number_registers() as u64 - 1
    }

    #[inline]
    pub fn number_registers() -> usize {
        1 << P
    }

    #[inline]
    pub fn error_rate() -> f64 {
        1.04f64 / (Self::number_registers() as f64).sqrt()
    }

    #[inline]
    pub fn max_byte_size() -> usize {
        Self::number_registers()
    }

    #[inline]
    pub fn num_empty_registers(&self) -> usize {
        self.registers.iter().filter(|x| **x == 0).count()
    }
}

/// Helper function sigma as defined in
/// "New cardinality estimation algorithms for HyperLogLog sketches"
/// Otmar Ertl, https://arxiv.org/abs/1702.01284
#[allow(dead_code)]
#[inline]
fn hll_sigma(x: f64) -> f64 {
    if x == 1. {
        f64::INFINITY
    } else {
        let mut y = 1.0;
        let mut z = x;
        let mut x = x;
        loop {
            x *= x;
            let z_prime = z;
            z += x * y;
            y += y;

            if z_prime == z {
                break;
            }
        }
        z
    }
}

/// Helper function tau as defined in
/// "New cardinality estimation algorithms for HyperLogLog sketches"
/// Otmar Ertl, https://arxiv.org/abs/1702.01284
#[inline]
fn hll_tau(x: f64) -> f64 {
    if x == 0.0 || x == 1.0 {
        0.0
    } else {
        let mut y = 1.0;
        let mut z = 1.0 - x;
        let mut x = x;
        loop {
            x = x.sqrt();
            let z_prime = z;
            y *= 0.5;
            z -= (1.0 - x).powi(2) * y;
            if z_prime == z {
                break;
            }
        }
        z / 3.0
    }
}

#[cfg(test)]
mod tests {
    use super::*;

    const P: usize = 14;
    const NUM_REGISTERS: usize = 1 << P;

    fn compare_with_delta(got: usize, expected: usize) {
        let expected = expected as f64;
        let diff = (got as f64) - expected;
        let diff = diff.abs() / expected;
        // times 6 because we want the tests to be stable
        // so we allow a rather large margin of error
        // this is adopted from redis's unit test version as well
        let margin = 1.04 / ((NUM_REGISTERS as f64).sqrt()) * 6.0;
        assert!(
            diff <= margin,
            "{} is not near {} percent of {} which is ({}, {})",
            got,
            margin,
            expected,
            expected * (1.0 - margin),
            expected * (1.0 + margin)
        );
    }

    macro_rules! sized_number_test {
        ($SIZE: expr, $T: tt) => {{
            let mut hll = HyperLogLog::<AHasher, P>::new();
            for i in 0..$SIZE {
                hll.add_object(&(i as $T));
            }
            compare_with_delta(hll.count(), $SIZE);
        }};
    }

    macro_rules! typed_large_number_test {
        ($SIZE: expr) => {{
            sized_number_test!($SIZE, u64);
            sized_number_test!($SIZE, u128);
            sized_number_test!($SIZE, i64);
            sized_number_test!($SIZE, i128);
        }};
    }

    macro_rules! typed_number_test {
        ($SIZE: expr) => {{
            sized_number_test!($SIZE, u16);
            sized_number_test!($SIZE, u32);
            sized_number_test!($SIZE, i16);
            sized_number_test!($SIZE, i32);
            typed_large_number_test!($SIZE);
        }};
    }

    #[test]
    fn test_empty() {
        let hll = HyperLogLog::<AHasher, P>::new();
        assert_eq!(hll.count(), 0);
    }

    #[test]
    fn test_one() {
        let mut hll = HyperLogLog::<AHasher, P>::new();
        hll.add_hash(1);
        assert_eq!(hll.count(), 1);
    }

    #[test]
    fn test_number_100() {
        typed_number_test!(100);
    }

    #[test]
    fn test_number_1k() {
        typed_number_test!(1_000);
    }

    #[test]
    fn test_number_10k() {
        typed_number_test!(10_000);
    }

    #[test]
    fn test_number_100k() {
        typed_large_number_test!(100_000);
    }

    #[test]
    fn test_number_1m() {
        typed_large_number_test!(1_000_000);
    }

    #[test]
    fn test_empty_merge() {
        let mut hll = HyperLogLog::<AHasher, P>::new();
        hll.merge(&HyperLogLog::<AHasher, P>::new());
        assert_eq!(hll.count(), 0);
    }

    #[test]
    fn test_merge_overlapped() {
        let mut hll = HyperLogLog::<AHasher, P>::new();
        for i in 0..1000 {
            hll.add_object(&i);
        }

        let other = HyperLogLog::<AHasher, P>::new();
        for i in 0..1000 {
            hll.add_object(&i);
        }

        hll.merge(&other);
        compare_with_delta(hll.count(), 1000);
    }

    #[test]
    fn test_repetition() {
        let mut hll = HyperLogLog::<AHasher, P>::new();
        for i in 0..1_000_000 {
            hll.add_object(&(i % 1000));
        }
        compare_with_delta(hll.count(), 1000);
    }
}<|MERGE_RESOLUTION|>--- conflicted
+++ resolved
@@ -17,12 +17,8 @@
 /// Q = 64 - P
 /// Register num is 1 << P
 #[derive(Clone, Debug, Eq, PartialEq)]
-<<<<<<< HEAD
+#[cfg_attr(feature = "mem_dbg", derive(mem_dbg::MemSize, mem_dbg::MemDbg))]
 pub struct HyperLogLog<H, const P: usize = DEFAULT_P> {
-=======
-#[cfg_attr(feature = "mem_dbg", derive(mem_dbg::MemSize, mem_dbg::MemDbg))]
-pub struct HyperLogLog<const P: usize = DEFAULT_P> {
->>>>>>> 1da867cb
     pub(crate) registers: Vec<u8>,
     _hasher: std::marker::PhantomData<H>,
 }
